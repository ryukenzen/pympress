#       ui.py
#
#       Copyright 2010 Thomas Jost <thomas.jost@gmail.com>
#
#       This program is free software; you can redistribute it and/or modify
#       it under the terms of the GNU General Public License as published by
#       the Free Software Foundation; either version 2 of the License, or
#       (at your option) any later version.
#
#       This program is distributed in the hope that it will be useful,
#       but WITHOUT ANY WARRANTY; without even the implied warranty of
#       MERCHANTABILITY or FITNESS FOR A PARTICULAR PURPOSE.  See the
#       GNU General Public License for more details.
#
#       You should have received a copy of the GNU General Public License
#       along with this program; if not, write to the Free Software
#       Foundation, Inc., 51 Franklin Street, Fifth Floor, Boston,
#       MA 02110-1301, USA.

"""
:mod:`pympress.ui` -- GUI management
------------------------------------

This module contains the whole graphical user interface of pympress, which is
made of two separate windows: the Content window, which displays only the
current page in full size, and the Presenter window, which displays both the
current and the next page, as well as a time counter and a clock.

Both windows are managed by the :class:`~pympress.ui.UI` class.
"""

import os
import sys
import time

import pkg_resources

import pygtk
pygtk.require('2.0')
import gobject
import gtk
import pango

import pympress.pixbufcache
import pympress.util

#: "Regular" PDF file (without notes)
PDF_REGULAR      = 0
#: Content page (left side) of a PDF file with notes
PDF_CONTENT_PAGE = 1
#: Notes page (right side) of a PDF file with notes
PDF_NOTES_PAGE   = 2

class UI:
    """Pympress GUI management."""

    #: :class:`~pympress.pixbufcache.PixbufCache` instance.
    cache = None

    #: Content window, as a :class:`gtk.Window` instance.
    c_win = gtk.Window(gtk.WINDOW_TOPLEVEL)
    #: :class:`~gtk.AspectFrame` for the Content window.
    c_frame = gtk.AspectFrame(ratio=4./3., obey_child=False)
    #: :class:`~gtk.DrawingArea` for the Content window.
    c_da = gtk.DrawingArea()

    #: :class:`~gtk.AspectFrame` for the current slide in the Presenter window.
    p_frame_cur = gtk.AspectFrame(yalign=1, ratio=4./3., obey_child=False)
    #: :class:`~gtk.DrawingArea` for the current slide in the Presenter window.
    p_da_cur = gtk.DrawingArea()
    #: Slide counter :class:`~gtk.Label` for the current slide.
    label_cur = gtk.Label()
    #: :class:`~gtk.EventBox` associated with the slide counter label in the Presenter window.
    eb_cur = gtk.EventBox()
    #: :class:`~gtk.Entry` used to switch to another slide by typing its number.
    entry_cur = gtk.Entry()

    #: :class:`~gtk.AspectFrame` for the next slide in the Presenter window.
    p_frame_next = gtk.AspectFrame(yalign=1, ratio=4./3., obey_child=False)
    #: :class:`~gtk.DrawingArea` for the next slide in the Presenter window.
    p_da_next = gtk.DrawingArea()
    #: Slide counter :class:`~gtk.Label` for the next slide.
    label_next = gtk.Label()

    #: Elapsed time :class:`~gtk.Label`.
    label_time = gtk.Label()
    #: Clock :class:`~gtk.Label`.
    label_clock = gtk.Label()

    #: Time at which the counter was started.
    start_time = 0
    #: Time elapsed since the beginning of the presentation.
    delta = 0
    #: Timer paused status.
    paused = True

    #: Fullscreen toggle. By default, don't start in fullscreen mode.
    fullscreen = False

    #: Current :class:`~pympress.document.Document` instance.
    doc = None

    #: Whether to use notes mode or not
    notes_mode = False

    #: To remember digital key
    s_go_page_num = ""
    old_event_time = (-sys.maxint)

    def __init__(self, doc):
        """
        :param doc: the current document
        :type  doc: :class:`pympress.document.Document`
        """
        black = gtk.gdk.Color(0, 0, 0)

        # Common to both windows
        icon_list = pympress.util.load_icons()

        # Pixbuf cache
        self.cache = pympress.pixbufcache.PixbufCache(doc)

        # Use notes mode by default if the document has notes
        self.notes_mode = doc.has_notes()

        # Content window
        self.c_win.set_title("pympress content")
        self.c_win.set_default_size(800, 600)
        self.c_win.modify_bg(gtk.STATE_NORMAL, black)
        self.c_win.connect("delete-event", gtk.main_quit)
        self.c_win.set_icon_list(*icon_list)

        self.c_frame.modify_bg(gtk.STATE_NORMAL, black)

        self.c_da.modify_bg(gtk.STATE_NORMAL, black)
        self.c_da.connect("expose-event", self.on_expose)
        self.c_da.set_name("c_da")
        if self.notes_mode:
            self.cache.add_widget("c_da", pympress.document.PDF_CONTENT_PAGE)
        else:
            self.cache.add_widget("c_da", pympress.document.PDF_REGULAR)
        self.c_da.connect("configure-event", self.on_configure)

        self.c_frame.add(self.c_da)
        self.c_win.add(self.c_frame)

        self.c_win.add_events(gtk.gdk.KEY_PRESS_MASK | gtk.gdk.SCROLL_MASK)
        self.c_win.connect("key-press-event", self.on_navigation)
        self.c_win.connect("scroll-event", self.on_navigation)

        # Presenter window
        p_win = gtk.Window(gtk.WINDOW_TOPLEVEL)
        p_win.set_title("pympress presenter")
        p_win.set_default_size(800, 600)
        p_win.set_position(gtk.WIN_POS_CENTER)
        p_win.connect("delete-event", gtk.main_quit)
        p_win.set_icon_list(*icon_list)

        # Put Menu and Table in VBox
        bigvbox = gtk.VBox(False, 2)
        p_win.add(bigvbox)

        # UI Manager for menu
        ui_manager = gtk.UIManager()

        # UI description
        ui_desc = '''
        <menubar name="MenuBar">
          <menu action="File">
            <menuitem action="Quit"/>
          </menu>
          <menu action="Presentation">
            <menuitem action="Pause timer"/>
            <menuitem action="Reset timer"/>
            <menuitem action="Fullscreen"/>
            <menuitem action="Notes mode"/>
          </menu>
          <menu action="Help">
            <menuitem action="About"/>
          </menu>
        </menubar>'''
        ui_manager.add_ui_from_string(ui_desc)

        # Accelerator group
        accel_group = ui_manager.get_accel_group()
        p_win.add_accel_group(accel_group)

        # Action group
        action_group = gtk.ActionGroup("MenuBar")
        # Name, stock id, label, accelerator, tooltip, action [, is_active]
        action_group.add_actions([
            ("File",         None,           "_File"),
            ("Presentation", None,           "_Presentation"),
            ("Help",         None,           "_Help"),

            ("Quit",         gtk.STOCK_QUIT, "_Quit",        "q",  None, gtk.main_quit),
            ("Reset timer",  None,           "_Reset timer", "r",  None, self.reset_timer),
            ("About",        None,           "_About",       None, None, self.menu_about),
        ])
        action_group.add_toggle_actions([
            ("Pause timer",  None,           "_Pause timer", "p",  None, self.switch_pause,      True),
            ("Fullscreen",   None,           "_Fullscreen",  "f",  None, self.switch_fullscreen, False),
            ("Notes mode",   None,           "_Note mode",   "n",  None, self.switch_mode,       self.notes_mode),
        ])
        ui_manager.insert_action_group(action_group)

        # Add menu bar to the window
        menubar = ui_manager.get_widget('/MenuBar')
        h = ui_manager.get_widget('/MenuBar/Help')
        h.set_right_justified(True)
        bigvbox.pack_start(menubar, False)

        # A little space around everything in the window
        align = gtk.Alignment(0.5, 0.5, 1, 1)
        align.set_padding(20, 20, 20, 20)

        # Table
        table = gtk.Table(2, 10, False)
        table.set_col_spacings(25)
        table.set_row_spacings(25)
        align.add(table)
        bigvbox.pack_end(align)

        # "Current slide" frame
        #frame = gtk.Frame("Current slide")
        frame = gtk.Frame("Current notes")
        table.attach(frame, 0, 6, 0, 1)
        align = gtk.Alignment(0.5, 0.5, 1, 1)
        align.set_padding(0, 0, 12, 0)
        frame.add(align)
        vbox = gtk.VBox()
        align.add(vbox)
        vbox.pack_start(self.p_frame_cur)
        self.eb_cur.set_visible_window(False)
        self.eb_cur.connect("event", self.on_label_event)
        vbox.pack_start(self.eb_cur, False, False, 10)
        self.p_da_cur.modify_bg(gtk.STATE_NORMAL, black)
        self.p_da_cur.connect("expose-event", self.on_expose)
        self.p_da_cur.set_name("p_da_cur")
        if self.notes_mode:
            self.cache.add_widget("p_da_cur", PDF_NOTES_PAGE)
        else :
            self.cache.add_widget("p_da_cur", PDF_REGULAR)
        self.p_da_cur.connect("configure-event", self.on_configure)
        self.p_frame_cur.add(self.p_da_cur)

        # "Current slide" label and entry
        self.label_cur.set_justify(gtk.JUSTIFY_CENTER)
        self.label_cur.set_use_markup(True)
        self.eb_cur.add(self.label_cur)
        self.entry_cur.set_alignment(0.5)
        self.entry_cur.modify_font(pango.FontDescription('36'))

        # "Next slide" frame
        #frame = gtk.Frame("Next slide")
        frame = gtk.Frame("Current slide")
        table.attach(frame, 6, 10, 0, 1)
        align = gtk.Alignment(0.5, 0.5, 1, 1)
        align.set_padding(0, 0, 12, 0)
        frame.add(align)
        vbox = gtk.VBox()
        align.add(vbox)
        vbox.pack_start(self.p_frame_next)
        self.label_next.set_justify(gtk.JUSTIFY_CENTER)
        self.label_next.set_use_markup(True)
        vbox.pack_start(self.label_next, False, False, 10)
        self.p_da_next.modify_bg(gtk.STATE_NORMAL, black)
        self.p_da_next.connect("expose-event", self.on_expose)
        self.p_da_next.set_name("p_da_next")
        if self.notes_mode:
            self.cache.add_widget("p_da_next", PDF_CONTENT_PAGE)
        else :
            self.cache.add_widget("p_da_next", PDF_REGULAR)
        self.p_da_next.connect("configure-event", self.on_configure)
        self.p_frame_next.add(self.p_da_next)

        # "Time elapsed" frame
        frame = gtk.Frame("Time elapsed")
        table.attach(frame, 0, 5, 1, 2, yoptions=gtk.FILL)
        align = gtk.Alignment(0.5, 0.5, 1, 1)
        align.set_padding(10, 10, 12, 0)
        frame.add(align)
        self.label_time.set_justify(gtk.JUSTIFY_CENTER)
        self.label_time.set_use_markup(True)
        align.add(self.label_time)

        # "Clock" frame
        frame = gtk.Frame("Clock")
        table.attach(frame, 5, 10, 1, 2, yoptions=gtk.FILL)
        align = gtk.Alignment(0.5, 0.5, 1, 1)
        align.set_padding(10, 10, 12, 0)
        frame.add(align)
        self.label_clock.set_justify(gtk.JUSTIFY_CENTER)
        self.label_clock.set_use_markup(True)
        align.add(self.label_clock)

        p_win.connect("destroy", gtk.main_quit)
        p_win.show_all()


        # Add events
        p_win.add_events(gtk.gdk.KEY_PRESS_MASK | gtk.gdk.SCROLL_MASK)
        p_win.connect("key-press-event", self.on_navigation)
        p_win.connect("scroll-event", self.on_navigation)

        # Hyperlinks if available
        if pympress.util.poppler_links_available():
            self.c_da.add_events(gtk.gdk.BUTTON_PRESS_MASK | gtk.gdk.POINTER_MOTION_MASK)
            self.c_da.connect("button-press-event", self.on_link)
            self.c_da.connect("motion-notify-event", self.on_link)

            self.p_da_cur.add_events(gtk.gdk.BUTTON_PRESS_MASK | gtk.gdk.POINTER_MOTION_MASK)
            self.p_da_cur.connect("button-press-event", self.on_link)
            self.p_da_cur.connect("motion-notify-event", self.on_link)

            self.p_da_next.add_events(gtk.gdk.BUTTON_PRESS_MASK | gtk.gdk.POINTER_MOTION_MASK)
            self.p_da_next.connect("button-press-event", self.on_link)
            self.p_da_next.connect("motion-notify-event", self.on_link)

        # Setup timer
        gobject.timeout_add(250, self.update_time)

        # Document
        self.doc = doc

        # Show all windows
        self.c_win.show_all()
        p_win.show_all()


    def run(self):
        """Run the GTK main loop."""
        with gtk.gdk.lock:
            gtk.main()


    def menu_about(self, widget=None, event=None):
        """Display the "About pympress" dialog."""
        about = gtk.AboutDialog()
        about.set_program_name("pympress")
        about.set_version(pympress.__version__)
        about.set_copyright("(c) 2009, 2010 Thomas Jost")
        about.set_comments("pympress is a little PDF reader written in Python using Poppler for PDF rendering and GTK for the GUI.")
        about.set_website("http://www.pympress.org/")
        try:
            req = pkg_resources.Requirement.parse("pympress")
            icon_fn = pkg_resources.resource_filename(req, "share/pixmaps/pympress-128.png")
            about.set_logo(gtk.gdk.pixbuf_new_from_file(icon_fn))
        except Exception, e:
            print e
        about.run()
        about.destroy()


    def on_page_change(self, unpause=True):
        """
        Switch to another page and display it.

        This is a kind of event which is supposed to be called only from the
        :class:`~pympress.document.Document` class.

        :param unpause: ``True`` if the page change should unpause the timer,
           ``False`` otherwise
        :type  unpause: boolean
        """
        page_cur = self.doc.current_page()
        #page_next = self.doc.next_page()
        page_next = self.doc.current_page()

        # Aspect ratios
        pr = page_cur.get_aspect_ratio(self.notes_mode)
        self.c_frame.set_property("ratio", pr)
        self.p_frame_cur.set_property("ratio", pr)

        if page_next is not None:
            pr = page_next.get_aspect_ratio(self.notes_mode)
            self.p_frame_next.set_property("ratio", pr)

        # Start counter if needed
        if unpause:
            self.paused = False
            if self.start_time == 0:
                self.start_time = time.time()

        # Update display
        self.update_page_numbers()

        # Don't queue draw event but draw directly (faster)
        self.on_expose(self.c_da)
        self.on_expose(self.p_da_cur)
        self.on_expose(self.p_da_next)

        # Prerender the 4 next pages and the 2 previous ones
        cur = page_cur.number()
        page_max = min(self.doc.pages_number(), cur + 5)
        page_min = max(0, cur - 2)
        for p in range(cur+1, page_max) + range(cur, page_min, -1):
            self.cache.prerender(p)


    def on_expose(self, widget, event=None):
        """
        Manage expose events for both windows.

        This callback may be called either directly on a page change or as an
        event handler by GTK. In both cases, it determines which widget needs to
        be updated, and updates it, using the
        :class:`~pympress.pixbufcache.PixbufCache` if possible.

        :param widget: the widget to update
        :type  widget: :class:`gtk.Widget`
        :param event: the GTK event (or ``None`` if called directly)
        :type  event: :class:`gtk.gdk.Event`
        """

        if widget in [self.c_da, self.p_da_cur]:
            # Current page
            page = self.doc.current_page()
        else:
            # Next page: it can be None
            #page = self.doc.next_page()
            page = self.doc.current_page()
            if page is None:
                widget.hide_all()
                widget.parent.set_shadow_type(gtk.SHADOW_NONE)
                return
            else:
                widget.show_all()
                widget.parent.set_shadow_type(gtk.SHADOW_IN)

        # Instead of rendering the document to a Cairo surface (which is slow),
        # use a pixbuf from the cache if possible.
        name = widget.get_name()
        nb = page.number()
        pb = self.cache.get(name, nb)
        wtype = self.cache.get_widget_type(name)

        if pb is None:
            # Cache miss: render the page, and save it to the cache
            self.render_page(page, widget, wtype)
            ww, wh = widget.window.get_size()
            pb = gtk.gdk.Pixbuf(gtk.gdk.COLORSPACE_RGB, False, 8, ww, wh)
            pb.get_from_drawable(widget.window, widget.window.get_colormap(), 0, 0, 0, 0, ww, wh)
            self.cache.set(name, nb, pb)
        else:
            # Cache hit: draw the pixbuf from the cache to the widget
            gc = widget.window.new_gc()
            widget.window.draw_pixbuf(gc, pb, 0, 0, 0, 0)


    def on_configure(self, widget, event):
        """
        Manage "configure" events for both windows.

        In the GTK world, this event is triggered when a widget's configuration
        is modified, for example when its size changes. So, when this event is
        triggered, we tell the local :class:`~pympress.pixbufcache.PixbufCache`
        instance about it, so that it can invalidate its internal cache for the
        specified widget and pre-render next pages at a correct size.

        :param widget: the widget which has been resized
        :type  widget: :class:`gtk.Widget`
        :param event: the GTK event, which contains the new dimensions of the
           widget
        :type  event: :class:`gtk.gdk.Event`
        """
        self.cache.resize_widget(widget.get_name(), event.width, event.height)


    def on_navigation(self, widget, event):
        """
        Manage events as mouse scroll or clicks for both windows.

        :param widget: the widget in which the event occured (ignored)
        :type  widget: :class:`gtk.Widget`
        :param event: the event that occured
        :type  event: :class:`gtk.gdk.Event`
        """
        if event.type == gtk.gdk.KEY_PRESS:
            name = gtk.gdk.keyval_name(event.keyval)

            if name in ["Right", "Down", "Page_Down", "space"]:
                self.doc.goto_next()
            elif name in ["Left", "Up", "Page_Up", "BackSpace"]:
                self.doc.goto_prev()
            elif name == 'Home':
                self.doc.goto_home()
            elif name == 'End':
                self.doc.goto_end()
            elif (name.upper() in ["F", "F11"]) \
                or (name == "Return" and event.state & gtk.gdk.MOD1_MASK) \
                or (name.upper() == "L" and event.state & gtk.gdk.CONTROL_MASK):
                self.switch_fullscreen()
            elif name.upper() == "Q":
                gtk.main_quit()
            elif name == "Pause":
                self.switch_pause()
            elif name.upper() == "R":
                self.reset_timer()
<<<<<<< HEAD
            elif name.upper() == "N":
                self.switch_mode()
            elif name.upper() == "G":
                self.select_page(widget, event, True)
            elif event.string.isdigit():
                self.select_page(widget, event)
=======

            # Some key events are already handled by toggle actions in the
            # presenter window, so we must handle them in the content window
            # only to prevent them from double-firing
            elif widget is self.c_win:
                if name.upper() == "P":
                    self.switch_pause()
                elif name.upper() == "N":
                    self.switch_mode()
>>>>>>> d80116d7

        elif event.type == gtk.gdk.SCROLL:
            if event.direction in [gtk.gdk.SCROLL_RIGHT, gtk.gdk.SCROLL_DOWN]:
                self.doc.goto_next()
            else:
                self.doc.goto_prev()

        else:
            print "Unknown event %s" % event.type


    def on_link(self, widget, event):
        """
        Manage events related to hyperlinks.

        :param widget: the widget in which the event occured
        :type  widget: :class:`gtk.Widget`
        :param event: the event that occured
        :type  event: :class:`gtk.gdk.Event`
        """

        # Where did the event occur?
        if widget is self.p_da_next:
            #page = self.doc.next_page()
            page = self.doc.current_page()
            if page is None:
                return
        else:
            page = self.doc.current_page()

        # Normalize event coordinates and get link
        x, y = event.get_coords()
        ww, wh = widget.window.get_size()
        x2, y2 = x/ww, y/wh
        link = page.get_link_at(x2, y2)

        # Event type?
        if event.type == gtk.gdk.BUTTON_PRESS:
            if link is not None:
                dest = link.get_destination()
                self.doc.goto(dest)

        elif event.type == gtk.gdk.MOTION_NOTIFY:
            if link is not None:
                cursor = gtk.gdk.Cursor(gtk.gdk.HAND2)
                widget.window.set_cursor(cursor)
            else:
                widget.window.set_cursor(None)

        else:
            print "Unknown event %s" % event.type


    def on_label_event(self, widget, event):
        """
        Manage events on the current slide label/entry.

        This function replaces the label with an entry when clicked, replaces
        the entry with a label when needed, etc. The nasty stuff it does is an
        ancient kind of dark magic that should be avoided as much as possible...

        :param widget: the widget in which the event occured
        :type  widget: :class:`gtk.Widget`
        :param event: the event that occured
        :type  event: :class:`gtk.gdk.Event`
        """

        widget = self.eb_cur.get_child()

        # Click on the label
        if widget is self.label_cur and event.type == gtk.gdk.BUTTON_PRESS:
            # Set entry text
            self.entry_cur.set_text("%d/%d" % (self.doc.current_page().number()+1, self.doc.pages_number()))
            self.entry_cur.select_region(0, -1)

            # Replace label with entry
            self.eb_cur.remove(self.label_cur)
            self.eb_cur.add(self.entry_cur)
            self.entry_cur.show()
            self.entry_cur.grab_focus()

        # Key pressed in the entry
        elif widget is self.entry_cur and event.type == gtk.gdk.KEY_RELEASE:
            name = gtk.gdk.keyval_name(event.keyval)

            # Return key --> restore label and goto page
            if name == "Return" or name == "KP_Return":
                text = self.entry_cur.get_text()
                self.restore_current_label()

                # Deal with the text
                n = self.doc.current_page().number() + 1
                try:
                    s = text.split('/')[0]
                    n = int(s)
                except ValueError:
                    print "Invalid number: %s" % text

                n -= 1
                if n != self.doc.current_page().number():
                    if n <= 0:
                        n = 0
                    elif n >= self.doc.pages_number():
                        n = self.doc.pages_number() - 1
                    self.doc.goto(n)

            # Escape key --> just restore the label
            elif name == "Escape":
                self.restore_current_label()

        # Propagate the event further
        return False



    def render_page(self, page, widget, wtype):
        """
        Render a page on a widget.

        This function takes care of properly initializing the widget so that
        everything looks fine in the end. The rendering to a Cairo surface is
        done using the :meth:`pympress.document.Page.render_cairo` method.

        :param page: the page to render
        :type  page: :class:`pympress.document.Page`
        :param widget: the widget on which the page must be rendered
        :type  widget: :class:`gtk.DrawingArea`
        :param wtype: the type of document to render
        :type  wtype: integer
        """

        # Make sure the widget is initialized
        if widget.window is None:
            return

        # Widget size
        ww, wh = widget.window.get_size()

        # Manual double buffering (since we use direct drawing instead of
        # calling queue_draw() on the widget)
        widget.window.begin_paint_rect(gtk.gdk.Rectangle(0, 0, ww, wh))

        cr = widget.window.cairo_create()
        page.render_cairo(cr, ww, wh, wtype)

        # Blit off-screen buffer to screen
        widget.window.end_paint()


    def restore_current_label(self):
        """
        Make sure that the current page number is displayed in a label and not
        in an entry. If it is an entry, then replace it with the label.
        """
        child = self.eb_cur.get_child()
        if child is not self.label_cur:
            self.eb_cur.remove(child)
            self.eb_cur.add(self.label_cur)


    def update_page_numbers(self):
        """Update the displayed page numbers."""

        text = "<span font='36'>%s</span>"

        cur_nb = self.doc.current_page().number()
        cur = "%d/%d" % (cur_nb+1, self.doc.pages_number())
        next = "--"
        if cur_nb+2 <= self.doc.pages_number():
            #next = "%d/%d" % (cur_nb+2, self.doc.pages_number())
            next = "%d/%d" % (cur_nb+1, self.doc.pages_number())

        self.label_cur.set_markup(text % cur)
        self.label_next.set_markup(text % next)
        self.restore_current_label()


    def update_time(self):
        """
        Update the timer and clock labels.

        :return: ``True`` (to prevent the timer from stopping)
        :rtype: boolean
        """

        text = "<span font='36'>%s</span>"

        # Current time
        clock = time.strftime("%H:%M:%S")

        # Time elapsed since the beginning of the presentation
        if not self.paused:
            self.delta = time.time() - self.start_time
        elapsed = "%02d:%02d" % (int(self.delta/60), int(self.delta%60))
        if self.paused:
            elapsed += " (pause)"

        self.label_time.set_markup(text % elapsed)
        self.label_clock.set_markup(text % clock)

        return True


    def switch_pause(self, widget=None, event=None):
        """Switch the timer between paused mode and running (normal) mode."""
        if self.paused:
            self.start_time = time.time() - self.delta
            self.paused = False
        else:
            self.paused = True
        self.update_time()


    def reset_timer(self, widget=None, event=None):
        """Reset the timer."""
        self.start_time = time.time()
        self.update_time()


    def set_screensaver(self, must_disable):
        """
        Enable or disable the screensaver.

        .. warning:: At the moment, this is only supported on POSIX systems
           where :command:`xdg-screensaver` is installed and working. For now,
           this feature has only been tested on **Linux with xscreensaver**.

        :param must_disable: if ``True``, indicates that the screensaver must be
           disabled; otherwise it will be enabled
        :type  must_disable: boolean
        """
        if os.name == 'posix':
            # On Linux, set screensaver with xdg-screensaver
            # (compatible with xscreensaver, gnome-screensaver and ksaver or whatever)
            cmd = "suspend" if must_disable else "resume"
            status = os.system("xdg-screensaver %s %s" % (cmd, self.c_win.window.xid))
            if status != 0:
                print >>sys.stderr, "Warning: Could not set screensaver status: got status %d" % status

            # Also manage screen blanking via DPMS
            if must_disable:
                # Get current DPMS status
                pipe = os.popen("xset q") # TODO: check if this works on all locales
                dpms_status = "Disabled"
                for line in pipe.readlines():
                    if line.count("DPMS is") > 0:
                        dpms_status = line.split()[-1]
                        break
                pipe.close()

                # Set the new value correctly
                if dpms_status == "Enabled":
                    self.dpms_was_enabled = True
                    status = os.system("xset -dpms")
                    if status != 0:
                        print >>sys.stderr, "Warning: Could not disable DPMS screen blanking: got status %d" % status
                else:
                    self.dpms_was_enabled = False

            elif self.dpms_was_enabled:
                # Re-enable DPMS
                status = os.system("xset +dpms")
                if status != 0:
                    print >>sys.stderr, "Warning: Could not enable DPMS screen blanking: got status %d" % status
        else:
            print >>sys.stderr, "Warning: Unsupported OS: can't enable/disable screensaver"


    def switch_fullscreen(self, widget=None, event=None):
        """
        Switch the Content window to fullscreen (if in normal mode) or to normal
        mode (if fullscreen).

        Screensaver will be disabled when entering fullscreen mode, and enabled
        when leaving fullscreen mode.
        """
        if self.fullscreen:
            self.c_win.unfullscreen()
            self.fullscreen = False
        else:
            self.c_win.fullscreen()
            self.fullscreen = True

        self.set_screensaver(self.fullscreen)


    def switch_mode(self, widget=None, event=None):
        """
        Switch the display mode to "Notes mode" or "Normal mode" (without notes)
        """
        if self.notes_mode:
            self.notes_mode = False
            self.cache.set_widget_type("c_da", PDF_REGULAR)
            self.cache.set_widget_type("p_da_cur", PDF_REGULAR)
            self.cache.set_widget_type("p_da_next", PDF_REGULAR)
        else:
            self.notes_mode = True
            self.cache.set_widget_type("c_da", PDF_CONTENT_PAGE)
            self.cache.set_widget_type("p_da_cur", PDF_NOTES_PAGE)
            self.cache.set_widget_type("p_da_next", PDF_CONTENT_PAGE)

        self.on_page_change(False)

<<<<<<< HEAD
    def select_page(self, widget=None, event=None, go=False):
        """
        Capture continuous digital keys that are pressed within 1000
        milliseconds, and convert the sequence to an integer. Then go to display
        the corresponding slide page.
        """
        if go :
            if self.s_go_page_num.isdigit() :
                self.doc.goto(int(self.s_go_page_num)-1)
            self.s_go_page_num = ""
        else :
            diff = event.time - self.old_event_time
            if diff >= 0 and diff < 1000 :
                self.s_go_page_num += event.string
            else :
                self.s_go_page_num = event.string
        self.old_event_time = event.time
=======
>>>>>>> d80116d7

##
# Local Variables:
# mode: python
# indent-tabs-mode: nil
# py-indent-offset: 4
# fill-column: 80
# end:<|MERGE_RESOLUTION|>--- conflicted
+++ resolved
@@ -497,14 +497,12 @@
                 self.switch_pause()
             elif name.upper() == "R":
                 self.reset_timer()
-<<<<<<< HEAD
             elif name.upper() == "N":
                 self.switch_mode()
             elif name.upper() == "G":
                 self.select_page(widget, event, True)
             elif event.string.isdigit():
                 self.select_page(widget, event)
-=======
 
             # Some key events are already handled by toggle actions in the
             # presenter window, so we must handle them in the content window
@@ -514,7 +512,6 @@
                     self.switch_pause()
                 elif name.upper() == "N":
                     self.switch_mode()
->>>>>>> d80116d7
 
         elif event.type == gtk.gdk.SCROLL:
             if event.direction in [gtk.gdk.SCROLL_RIGHT, gtk.gdk.SCROLL_DOWN]:
@@ -818,7 +815,6 @@
 
         self.on_page_change(False)
 
-<<<<<<< HEAD
     def select_page(self, widget=None, event=None, go=False):
         """
         Capture continuous digital keys that are pressed within 1000
@@ -836,8 +832,6 @@
             else :
                 self.s_go_page_num = event.string
         self.old_event_time = event.time
-=======
->>>>>>> d80116d7
 
 ##
 # Local Variables:
